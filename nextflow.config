--- conflicted
+++ resolved
@@ -15,7 +15,6 @@
   chemistry = 'V3'
   fasta = false
   genome = false
-<<<<<<< HEAD
   gtf = false
   kallisto_gene_map = false
   kallisto_index = false
@@ -34,12 +33,6 @@
   gtf = params.genome ? params.genomes[ params.genome ].gtf ?: false : false
   txp2gene = params.genome ? params.genomes[ params.genome ].txp2gene ?: false : false
   readPaths = params.readPaths? params.readPaths: false
-=======
-  input = "data/*{1,2}.fastq.gz"
-  single_end = false
-  outdir = './results'
-  publish_dir_mode = 'copy'
->>>>>>> ea6ea549
 
   // Template Boilerplate options
   name = false
