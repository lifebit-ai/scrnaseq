/*
 * -------------------------------------------------
 *  nf-core/scrnaseq Nextflow config file
 * -------------------------------------------------
 * Default config options for all environments.
 */

// Global default params, used in configs
params {

<<<<<<< HEAD
  aligner = 'alevin'
  // 10x V3 chemistry is compatible with V2
  barcode_whitelist = false
  bustools_correct = true
  chemistry = 'V3'
  fasta = false
  genome = false
  gtf = false
  kallisto_gene_map = false
  kallisto_index = false
=======
  // Workflow flags
  // TODO nf-core: Specify your pipeline's command line flags
  genome = false
  reads = "data/*{1,2}.fastq.gz"
  single_end = false
>>>>>>> 5dec78d0
  outdir = './results'
  reads = "data/*{1,2}.fastq.gz"
  readPaths = false // Used for test profiles
  star_index = false
  transcriptome_fasta = false
  txp2gene_alevin = false
  type = '10x'

  //Genome Defaults
  salmon_index = params.genome ? params.genomes[ params.genome ].salmon_index ?: false : false
  fasta = params.genome ? params.genomes[ params.genome ].fasta ?: false : false
  transcript_fasta = params.genome ? params.genomes[ params.genome ].transcript_fasta ?: false : false
  gtf = params.genome ? params.genomes[ params.genome ].gtf ?: false : false
  txp2gene = params.genome ? params.genomes[ params.genome ].txp2gene ?: false : false
  readPaths = params.readPaths? params.readPaths: false

  // Template Boilerplate options
  name = false
  multiqc_config = "$baseDir/assets/multiqc_config.yaml"
  email = false
<<<<<<< HEAD
=======
  email_on_fail = false
>>>>>>> 5dec78d0
  max_multiqc_email_size = 25.MB
  plaintext_email = false
  monochrome_logs = false
  help = false
  igenomes_base = 's3://ngi-igenomes/igenomes/'
  tracedir = "${params.outdir}/pipeline_info"
  igenomes_ignore = false
  custom_config_version = 'master'
  custom_config_base = "https://raw.githubusercontent.com/nf-core/configs/${params.custom_config_version}"
  hostnames = false
  config_profile_description = false
  config_profile_contact = false
  config_profile_url = false

<<<<<<< HEAD
  seq_center = false
  save_reference = false
  star_memory = false // Cluster specific param required for hebbe
=======
  // Defaults only, expecting to be overwritten
  max_memory = 128.GB
  max_cpus = 16
  max_time = 240.h

>>>>>>> 5dec78d0
}

// Container slug. Stable releases should specify release tag!
// Developmental code should specify :dev
process.container = 'nfcore/scrnaseq:dev'

// Load base.config by default for all pipelines
includeConfig 'conf/base.config'

// Load nf-core custom profiles from different Institutions
try {
  includeConfig "${params.custom_config_base}/nfcore_custom.config"
} catch (Exception e) {
  System.err.println("WARNING: Could not load nf-core/config profiles: ${params.custom_config_base}/nfcore_custom.config")
}

profiles {
  conda { process.conda = "$baseDir/environment.yml" }
  debug { process.beforeScript = 'echo $HOSTNAME' }
  docker {
    docker.enabled = true
<<<<<<< HEAD
    fixOwnership = true
    runOptions = "-u \$(id -u):\$(id -g)"
  }
  singularity { singularity.enabled = true }
=======
    // Avoid this error:
    //   WARNING: Your kernel does not support swap limit capabilities or the cgroup is not mounted. Memory limited without swap.
    // Testing this in nf-core after discussion here https://github.com/nf-core/tools/pull/351
    // once this is established and works well, nextflow might implement this behavior as new default.
    docker.runOptions = '-u \$(id -u):\$(id -g)'
  }
  singularity {
    singularity.enabled = true
    singularity.autoMounts = true
  }
>>>>>>> 5dec78d0
  test { includeConfig 'conf/test.config' }
  test_kallisto { includeConfig 'conf/test_kallisto.config'}
}

// Load igenomes.config if required
<<<<<<< HEAD
if(!params.igenomes_ignore){
=======
if (!params.igenomes_ignore) {
>>>>>>> 5dec78d0
  includeConfig 'conf/igenomes.config'
}

// Export this variable to prevent local Python libraries from conflicting with those in the container
env {
  PYTHONNOUSERSITE = 1
}

// Capture exit codes from upstream processes when piping
process.shell = ['/bin/bash', '-euo', 'pipefail']

timeline {
  enabled = true
  file = "${params.tracedir}/execution_timeline.html"
}
report {
  enabled = true
  file = "${params.tracedir}/execution_report.html"
}
trace {
  enabled = true
  file = "${params.tracedir}/execution_trace.txt"
}
dag {
  enabled = true
  file = "${params.tracedir}/pipeline_dag.svg"
}

manifest {
  name = 'nf-core/scrnaseq'
  author = 'Peter J Bailey, Alexander Peltzer, Olga Botvinnik'
  homePage = 'https://github.com/nf-core/scrnaseq'
  description = 'Pipeline for processing of 10xGenomics single cell rnaseq data'
  mainScript = 'main.nf'
  nextflowVersion = '>=19.10.0'
  version = '1.0.2dev'
}

// Function to ensure that resource requirements don't go beyond
// a maximum limit
def check_max(obj, type) {
  if (type == 'memory') {
    try {
      if (obj.compareTo(params.max_memory as nextflow.util.MemoryUnit) == 1)
        return params.max_memory as nextflow.util.MemoryUnit
      else
        return obj
    } catch (all) {
      println "   ### ERROR ###   Max memory '${params.max_memory}' is not valid! Using default value: $obj"
      return obj
    }
  } else if (type == 'time') {
    try {
      if (obj.compareTo(params.max_time as nextflow.util.Duration) == 1)
        return params.max_time as nextflow.util.Duration
      else
        return obj
    } catch (all) {
      println "   ### ERROR ###   Max time '${params.max_time}' is not valid! Using default value: $obj"
      return obj
    }
  } else if (type == 'cpus') {
    try {
      return Math.min( obj, params.max_cpus as int )
    } catch (all) {
      println "   ### ERROR ###   Max cpus '${params.max_cpus}' is not valid! Using default value: $obj"
      return obj
    }
  }
}<|MERGE_RESOLUTION|>--- conflicted
+++ resolved
@@ -8,7 +8,6 @@
 // Global default params, used in configs
 params {
 
-<<<<<<< HEAD
   aligner = 'alevin'
   // 10x V3 chemistry is compatible with V2
   barcode_whitelist = false
@@ -19,13 +18,6 @@
   gtf = false
   kallisto_gene_map = false
   kallisto_index = false
-=======
-  // Workflow flags
-  // TODO nf-core: Specify your pipeline's command line flags
-  genome = false
-  reads = "data/*{1,2}.fastq.gz"
-  single_end = false
->>>>>>> 5dec78d0
   outdir = './results'
   reads = "data/*{1,2}.fastq.gz"
   readPaths = false // Used for test profiles
@@ -46,10 +38,7 @@
   name = false
   multiqc_config = "$baseDir/assets/multiqc_config.yaml"
   email = false
-<<<<<<< HEAD
-=======
   email_on_fail = false
->>>>>>> 5dec78d0
   max_multiqc_email_size = 25.MB
   plaintext_email = false
   monochrome_logs = false
@@ -64,17 +53,14 @@
   config_profile_contact = false
   config_profile_url = false
 
-<<<<<<< HEAD
   seq_center = false
   save_reference = false
   star_memory = false // Cluster specific param required for hebbe
-=======
   // Defaults only, expecting to be overwritten
   max_memory = 128.GB
   max_cpus = 16
   max_time = 240.h
 
->>>>>>> 5dec78d0
 }
 
 // Container slug. Stable releases should specify release tag!
@@ -96,12 +82,6 @@
   debug { process.beforeScript = 'echo $HOSTNAME' }
   docker {
     docker.enabled = true
-<<<<<<< HEAD
-    fixOwnership = true
-    runOptions = "-u \$(id -u):\$(id -g)"
-  }
-  singularity { singularity.enabled = true }
-=======
     // Avoid this error:
     //   WARNING: Your kernel does not support swap limit capabilities or the cgroup is not mounted. Memory limited without swap.
     // Testing this in nf-core after discussion here https://github.com/nf-core/tools/pull/351
@@ -112,17 +92,12 @@
     singularity.enabled = true
     singularity.autoMounts = true
   }
->>>>>>> 5dec78d0
   test { includeConfig 'conf/test.config' }
   test_kallisto { includeConfig 'conf/test_kallisto.config'}
 }
 
 // Load igenomes.config if required
-<<<<<<< HEAD
-if(!params.igenomes_ignore){
-=======
 if (!params.igenomes_ignore) {
->>>>>>> 5dec78d0
   includeConfig 'conf/igenomes.config'
 }
 
@@ -158,7 +133,7 @@
   description = 'Pipeline for processing of 10xGenomics single cell rnaseq data'
   mainScript = 'main.nf'
   nextflowVersion = '>=19.10.0'
-  version = '1.0.2dev'
+  version = '1.0.1dev'
 }
 
 // Function to ensure that resource requirements don't go beyond
