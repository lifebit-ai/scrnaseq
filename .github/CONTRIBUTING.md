--- conflicted
+++ resolved
@@ -3,18 +3,6 @@
 Hi there!
 Many thanks for taking an interest in improving nf-core/scrnaseq.
 
-<<<<<<< HEAD
-We try to manage the required tasks for nf-core/scrnaseq using GitHub issues, you probably came to this page when creating one. Please use the pre-filled template to save time.
-
-However, don't be put off by this template - other more general issues and suggestions are welcome! Contributions to the code are even more welcome ;)
-
-> If you need help using or modifying nf-core/scrnaseq then the best place to ask is on the pipeline channel on [Slack](https://nfcore.slack.com/channels/scrnaseq).
-
-## Contribution workflow
-
-If you'd like to write some code for nf-core/scrnaseq, the standard workflow
-is as follows:
-=======
 We try to manage the required tasks for nf-core/scrnaseq using GitHub issues, you probably came to this page when creating one.
 Please use the pre-filled template to save time.
 
@@ -24,7 +12,6 @@
 > If you need help using or modifying nf-core/scrnaseq then the best place to ask is on the nf-core Slack [#scrnaseq](https://nfcore.slack.com/channels/scrnaseq) channel ([join our Slack here](https://nf-co.re/join/slack)).
 
 ## Contribution workflow
->>>>>>> 5dec78d0
 
 If you'd like to write some code for nf-core/scrnaseq, the standard workflow is as follows:
 
@@ -34,41 +21,26 @@
 3. Make the necessary changes / additions within your forked repository
 4. Submit a Pull Request against the `dev` branch and wait for the code to be reviewed and merged
 
-<<<<<<< HEAD
-## Tests
-
-When you create a pull request with changes, [Travis CI](https://travis-ci.org/) will run automatic tests.
-=======
 If you're not used to this workflow with git, you can start with some [docs from GitHub](https://help.github.com/en/github/collaborating-with-issues-and-pull-requests) or even their [excellent `git` resources](https://try.github.io/).
 
 ## Tests
 
 When you create a pull request with changes, [GitHub Actions](https://github.com/features/actions) will run automatic tests.
->>>>>>> 5dec78d0
 Typically, pull-requests are only fully reviewed when these tests are passing, though of course we can help out before then.
 
 There are typically two types of tests that run:
 
 ### Lint Tests
 
-<<<<<<< HEAD
-The nf-core has a [set of guidelines](http://nf-co.re/guidelines) which all pipelines must adhere to.
-=======
 `nf-core` has a [set of guidelines](https://nf-co.re/developers/guidelines) which all pipelines must adhere to.
->>>>>>> 5dec78d0
 To enforce these and ensure that all pipelines stay in sync, we have developed a helper tool which runs checks on the pipeline code. This is in the [nf-core/tools repository](https://github.com/nf-core/tools) and once installed can be run locally with the `nf-core lint <pipeline-directory>` command.
 
 If any failures or warnings are encountered, please follow the listed URL for more documentation.
 
 ### Pipeline Tests
 
-<<<<<<< HEAD
-Each nf-core pipeline should be set up with a minimal set of test-data.
-Travis CI then runs the pipeline on this data to ensure that it exists successfully.
-=======
 Each `nf-core` pipeline should be set up with a minimal set of test-data.
 `GitHub Actions` then runs the pipeline on this data to ensure that it exits successfully.
->>>>>>> 5dec78d0
 If there are any failures then the automated tests fail.
 These tests are run both with the latest available version of `Nextflow` and also the minimum required version that is stated in the pipeline code.
 
@@ -82,8 +54,4 @@
 
 ## Getting help
 
-<<<<<<< HEAD
-For further information/help, please consult the [nf-core/scrnaseq documentation](https://github.com/nf-core/scrnaseq#documentation) and don't hesitate to get in touch on the pipeline channel on [Slack](https://nfcore.slack.com/channels/scrnaseq).
-=======
-For further information/help, please consult the [nf-core/scrnaseq documentation](https://nf-co.re/nf-core/scrnaseq/docs) and don't hesitate to get in touch on the nf-core Slack [#scrnaseq](https://nfcore.slack.com/channels/scrnaseq) channel ([join our Slack here](https://nf-co.re/join/slack)).
->>>>>>> 5dec78d0
+For further information/help, please consult the [nf-core/scrnaseq documentation](https://nf-co.re/nf-core/scrnaseq/docs) and don't hesitate to get in touch on the nf-core Slack [#scrnaseq](https://nfcore.slack.com/channels/scrnaseq) channel ([join our Slack here](https://nf-co.re/join/slack)).