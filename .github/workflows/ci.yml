--- conflicted
+++ resolved
@@ -22,10 +22,7 @@
         nxf_ver: ['20.10.0', '']
         profile: ['test,docker', 'test_kallisto,docker', 'test,docker --aligner star']
         # Nextflow versions: check pipeline minimum and current latest
-<<<<<<< HEAD
         nxf_ver: ['20.04.0', '21.03.0-edge']
-=======
->>>>>>> 13b7b90f
     steps:
       - name: Check out pipeline code
         uses: actions/checkout@v2
