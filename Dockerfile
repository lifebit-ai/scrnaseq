<<<<<<< HEAD
FROM nfcore/base:1.7
LABEL authors="Peter J Bailey, Alexander Peltzer, Olga Botvinnik" \
      description="Docker image containing all requirements for nf-core/scrnaseq pipeline"
COPY environment.yml /
RUN conda env create -f /environment.yml && conda clean -a
ENV PATH /opt/conda/envs/nf-core-scrnaseq-1.0.2dev/bin:$PATH
=======
FROM nfcore/base:1.8
LABEL authors="Peter J Bailey, Alexander Peltzer, Olga Botvinnik" \
      description="Docker image containing all software requirements for the nf-core/scrnaseq pipeline"

# Install the conda environment
COPY environment.yml /
RUN conda env create -f /environment.yml && conda clean -a

# Add conda installation dir to PATH (instead of doing 'conda activate')
ENV PATH /opt/conda/envs/nf-core-scrnaseq-1.0.2dev/bin:$PATH

# Dump the details of the installed packages to a file for posterity
RUN conda env export --name nf-core-scrnaseq-1.0.2dev > nf-core-scrnaseq-1.0.2dev.yml
>>>>>>> 5dec78d0
<|MERGE_RESOLUTION|>--- conflicted
+++ resolved
@@ -1,22 +1,7 @@
-<<<<<<< HEAD
-FROM nfcore/base:1.7
+FROM nfcore/base:1.8
 LABEL authors="Peter J Bailey, Alexander Peltzer, Olga Botvinnik" \
       description="Docker image containing all requirements for nf-core/scrnaseq pipeline"
 COPY environment.yml /
 RUN conda env create -f /environment.yml && conda clean -a
 ENV PATH /opt/conda/envs/nf-core-scrnaseq-1.0.2dev/bin:$PATH
-=======
-FROM nfcore/base:1.8
-LABEL authors="Peter J Bailey, Alexander Peltzer, Olga Botvinnik" \
-      description="Docker image containing all software requirements for the nf-core/scrnaseq pipeline"
-
-# Install the conda environment
-COPY environment.yml /
-RUN conda env create -f /environment.yml && conda clean -a
-
-# Add conda installation dir to PATH (instead of doing 'conda activate')
-ENV PATH /opt/conda/envs/nf-core-scrnaseq-1.0.2dev/bin:$PATH
-
-# Dump the details of the installed packages to a file for posterity
-RUN conda env export --name nf-core-scrnaseq-1.0.2dev > nf-core-scrnaseq-1.0.2dev.yml
->>>>>>> 5dec78d0
+RUN conda env export --name nf-core-scrnaseq-1.0.2dev > nf-core-scrnaseq-1.0.2dev.yml