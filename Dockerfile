--- conflicted
+++ resolved
@@ -3,14 +3,9 @@
       description="Docker image containing all requirements for nf-core/scrnaseq pipeline"
 COPY environment.yml /
 RUN conda env create -f /environment.yml && conda clean -a
-<<<<<<< HEAD
-ENV PATH /opt/conda/envs/nf-core-scrnaseq-1.0.2dev/bin:$PATH
-RUN conda env export --name nf-core-scrnaseq-1.0.2dev > nf-core-scrnaseq-1.0.2dev.yml
-=======
 
 # Add conda installation dir to PATH (instead of doing 'conda activate')
-ENV PATH /opt/conda/envs/nf-core-scrnaseq-1.0.1dev/bin:$PATH
+ENV PATH /opt/conda/envs/nf-core-scrnaseq-1.0.2dev/bin:$PATH
 
 # Dump the details of the installed packages to a file for posterity
-RUN conda env export --name nf-core-scrnaseq-1.0.1dev > nf-core-scrnaseq-1.0.1dev.yml
->>>>>>> 8c2c283a
+RUN conda env export --name nf-core-scrnaseq-1.0.2dev > nf-core-scrnaseq-1.0.2dev.yml