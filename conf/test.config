/*
 * -------------------------------------------------
 *  Nextflow config file for running tests
 * -------------------------------------------------
 * Defines bundled input files and everything required
 * to run a fast and simple test. Use as follows:
 *   nextflow run nf-core/scrnaseq -profile test,<docker/singularity>
 */

params {
  config_profile_name = 'Test profile'
  config_profile_description = 'Minimal test dataset to check pipeline function'
  // Limit resources so that this can run on Travis
  max_cpus = 2
  max_memory = 6.GB
  max_time = 48.h

  // Input data
<<<<<<< HEAD
=======
  // TODO nf-core: Specify the paths to your test data on nf-core/test-datasets
  // TODO nf-core: Give any required params for the test so that command line flags are not needed
>>>>>>> 5dec78d0
  single_end = false
  readPaths = [
    ['S10_L001',
      ['https://github.com/nf-core/test-datasets/raw/scrnaseq/testdata/S10_L001_R1_001.fastq.gz',
      'https://github.com/nf-core/test-datasets/raw/scrnaseq/testdata/S10_L001_R2_001.fastq.gz']]]
  fasta = 'https://github.com/nf-core/test-datasets/raw/scrnaseq/reference/GRCm38.p6.genome.chr19.fa'
  gtf = 'https://github.com/nf-core/test-datasets/raw/scrnaseq/reference/gencode.vM19.annotation.chr19.gtf'
}<|MERGE_RESOLUTION|>--- conflicted
+++ resolved
@@ -16,11 +16,6 @@
   max_time = 48.h
 
   // Input data
-<<<<<<< HEAD
-=======
-  // TODO nf-core: Specify the paths to your test data on nf-core/test-datasets
-  // TODO nf-core: Give any required params for the test so that command line flags are not needed
->>>>>>> 5dec78d0
   single_end = false
   readPaths = [
     ['S10_L001',
