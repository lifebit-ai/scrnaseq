--- conflicted
+++ resolved
@@ -39,10 +39,7 @@
   * [AWS Batch specific parameters](#aws-batch-specific-parameters)
     * [`--awsqueue`](#--awsqueue)
     * [`--awsregion`](#--awsregion)
-<<<<<<< HEAD
     * [`--awscli`](#--awscli)
-=======
->>>>>>> 8e38c046
   * [Other command line parameters](#other-command-line-parameters)
     * [`--outdir`](#--outdir)
     * [`--email`](#--email)
@@ -191,19 +188,11 @@
 If set to false, skip the correct steps after mapping with Kallisto.
 
 ##### `--skip_bustools`
-<<<<<<< HEAD
 
 When supplied, skip BUStools entirely.
 
 ##### `--kallisto_gene_map`
 
-=======
-
-When supplied, skip BUStools entirely.
-
-##### `--kallisto_gene_map`
-
->>>>>>> 8e38c046
 Specify a Kallisto gene mapping file here. If you don't, this will be automatically created in the Kallisto workflow when specifying a valid `--gtf` file.
 
 ##### `--kallisto_index`
@@ -316,6 +305,11 @@
 
 ### `--awsregion`
 
+The AWS region in which to run your job. Default is set to `eu-west-1` but can be adjusted to your needs.
+
+### `--awscli`
+
+The [AWS CLI](https://www.nextflow.io/docs/latest/awscloud.html#aws-cli-installation) path in your custom AMI. Default: `/home/ec2-user/miniconda/bin/aws`.
 The AWS region to run your job in. Default is set to `eu-west-1` but can be adjusted to your needs.
 
 Please make sure to also set the `-w/--work-dir` and `--outdir` parameters to a S3 storage bucket of your choice - you'll get an error message notifying you if you didn't.
