# nf-core/scrnaseq: Changelog

The format is based on [Keep a Changelog](https://keepachangelog.com/en/1.0.0/)
and this project adheres to [Semantic Versioning](https://semver.org/spec/v2.0.0.html).

## V1.0.1dev - 2019

<<<<<<< HEAD
* [25](https://github.com/nf-core/scrnaseq/issues/25) Fix small documentation error with wrong parameter for txp2gene
* Updated to nf-core template v1.11

### Fixes
=======
Initial release of nf-core/scrnaseq, created with the [nf-core](https://nf-co.re/) template.
>>>>>>> ea6ea549

* [#20](https://github.com/nf-core/scrnaseq/issues/20) Fix Transcriptome Fasta argument not detected well
* [#21](https://github.com/nf-core/scrnaseq/issues/21) Fix `--kallisto_index` being ignored

## v1.0.0 - 2019-11-28 "Tiny Aluminium Crab"

Initial release of nf-core/scrnaseq, created with the [nf-core](http://nf-co.re/) template.
This includes the following workflow options:

* Salmon Alevin + AlevinQC
* STARSolo
* Kallisto / BUStools<|MERGE_RESOLUTION|>--- conflicted
+++ resolved
@@ -3,16 +3,12 @@
 The format is based on [Keep a Changelog](https://keepachangelog.com/en/1.0.0/)
 and this project adheres to [Semantic Versioning](https://semver.org/spec/v2.0.0.html).
 
-## V1.0.1dev - 2019
+## V1.0.1dev
 
-<<<<<<< HEAD
 * [25](https://github.com/nf-core/scrnaseq/issues/25) Fix small documentation error with wrong parameter for txp2gene
 * Updated to nf-core template v1.11
 
 ### Fixes
-=======
-Initial release of nf-core/scrnaseq, created with the [nf-core](https://nf-co.re/) template.
->>>>>>> ea6ea549
 
 * [#20](https://github.com/nf-core/scrnaseq/issues/20) Fix Transcriptome Fasta argument not detected well
 * [#21](https://github.com/nf-core/scrnaseq/issues/21) Fix `--kallisto_index` being ignored
