--- conflicted
+++ resolved
@@ -7,13 +7,14 @@
   - defaults
 dependencies:
   - conda-forge::python=3.7.3
-<<<<<<< HEAD
+  - conda-forge::markdown=3.1.1
+  - conda-forge::pymdown-extensions=6.0
+  - conda-forge::pygments=2.5.2
   - bioconda::multiqc=1.8
   - bioconda::salmon=1.1.0
   - bioconda::r-seurat=3.0.2
   - bioconda::bioconductor-isee=1.6.0
   - bioconda::bioconductor-tximeta=1.4.0
-  - conda-forge::r-markdown=1.1
   - bioconda::bioawk=1.0
   - bioconda::bioconductor-alevinqc=1.2.0
   - bioconda::bioconductor-tximport=1.14.0
@@ -22,12 +23,4 @@
   - gffread=0.11.7
   - bioconda::kallisto=0.46.2
   - bioconda::bustools=0.40.0
-  - font-ttf-source-code-pro=2.030 #Required for fonts in alevinQC
-=======
-  - conda-forge::markdown=3.1.1
-  - conda-forge::pymdown-extensions=6.0
-  - conda-forge::pygments=2.5.2
-  # TODO nf-core: Add required software dependencies here
-  - bioconda::fastqc=0.11.8
-  - bioconda::multiqc=1.7
->>>>>>> 8c2c283a
+  - font-ttf-source-code-pro=2.030 #Required for fonts in alevinQC