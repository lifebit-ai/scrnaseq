# You can use this file to create a conda environment for this pipeline:
#   conda env create -f environment.yml
name: nf-core-scrnaseq-1.0.1dev
channels:
  - conda-forge
  - bioconda
  - defaults
dependencies:
  - conda-forge::python=3.7.3
<<<<<<< HEAD
  - bioconda::multiqc=1.8
  - bioconda::salmon=1.0.0
  - bioconda::r-seurat=3.0.2
  - bioconda::bioconductor-isee=1.6.0
  - bioconda::bioconductor-tximeta=1.4.0
  - conda-forge::r-markdown=1.1
=======
  - conda-forge::markdown=3.1.1
  - conda-forge::pymdown-extensions=6.0
  - conda-forge::pygments=2.5.2
  - bioconda::multiqc=1.8
  - bioconda::salmon=1.1.0
  - bioconda::r-seurat=3.0.2
  - bioconda::bioconductor-isee=1.6.0
  - bioconda::bioconductor-tximeta=1.4.0
>>>>>>> 8e38c046
  - bioconda::bioawk=1.0
  - bioconda::bioconductor-alevinqc=1.2.0
  - bioconda::bioconductor-tximport=1.14.0
  - bioconda::star=2.7.2c #2.7.3a is broken!
<<<<<<< HEAD
  - samtools=1.9
  - gffread=0.11.6
  - bioconda::kallisto=0.46.0
  - bioconda::bustools=0.39.4
=======
  - samtools=1.10
  - gffread=0.11.7
  - bioconda::kallisto=0.46.2
  - bioconda::bustools=0.40.0
>>>>>>> 8e38c046
  - font-ttf-source-code-pro=2.030 #Required for fonts in alevinQC<|MERGE_RESOLUTION|>--- conflicted
+++ resolved
@@ -7,14 +7,6 @@
   - defaults
 dependencies:
   - conda-forge::python=3.7.3
-<<<<<<< HEAD
-  - bioconda::multiqc=1.8
-  - bioconda::salmon=1.0.0
-  - bioconda::r-seurat=3.0.2
-  - bioconda::bioconductor-isee=1.6.0
-  - bioconda::bioconductor-tximeta=1.4.0
-  - conda-forge::r-markdown=1.1
-=======
   - conda-forge::markdown=3.1.1
   - conda-forge::pymdown-extensions=6.0
   - conda-forge::pygments=2.5.2
@@ -23,20 +15,12 @@
   - bioconda::r-seurat=3.0.2
   - bioconda::bioconductor-isee=1.6.0
   - bioconda::bioconductor-tximeta=1.4.0
->>>>>>> 8e38c046
   - bioconda::bioawk=1.0
   - bioconda::bioconductor-alevinqc=1.2.0
   - bioconda::bioconductor-tximport=1.14.0
   - bioconda::star=2.7.2c #2.7.3a is broken!
-<<<<<<< HEAD
-  - samtools=1.9
-  - gffread=0.11.6
-  - bioconda::kallisto=0.46.0
-  - bioconda::bustools=0.39.4
-=======
   - samtools=1.10
   - gffread=0.11.7
   - bioconda::kallisto=0.46.2
   - bioconda::bustools=0.40.0
->>>>>>> 8e38c046
   - font-ttf-source-code-pro=2.030 #Required for fonts in alevinQC