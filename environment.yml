--- conflicted
+++ resolved
@@ -8,7 +8,6 @@
 dependencies:
   - conda-forge::python=3.7.3
   - bioconda::multiqc=1.7
-<<<<<<< HEAD
   - matplotlib=3.1.2        # Current 3.1.0 build incompatible with multiqc=1.7
   - bioconda::salmon=1.0.0
   - bioconda::r-seurat=3.0.2
@@ -19,23 +18,7 @@
   - bioconda::bioconductor-alevinqc=1.2.0 ###need to wait for this to finish R 3.6 availability on bioconda
   - bioconda::bioconductor-tximport=1.14.0
   - bioconda::star=2.7.3a
-=======
-  - matplotlib=3.0.3        # Current 3.1.0 build incompatible with multiqc=1.7
-  - bioconda::salmon=0.14.1
-  - bioconda::r-seurat=3.0.2
-  - bioconda::bioconductor-isee=1.4.0
-  - bioconda::bioconductor-tximeta=1.2.2
-  - conda-forge::r-markdown=1.1
-  - bioconda::bioawk=1.0
-  - bioconda::bioconductor-alevinqc=1.0.0
-  - bioconda::bioconductor-tximport=1.12.3
-  - bioconda::star=2.7.2b
->>>>>>> 0af263e4
   - samtools=1.9
   - gffread=0.11.6
   - bioconda::kallisto=0.46.0
-<<<<<<< HEAD
-  - bioconda::bustools=0.39.4
-=======
-  - bioconda::bustools=0.39.3
->>>>>>> 0af263e4
+  - bioconda::bustools=0.39.4