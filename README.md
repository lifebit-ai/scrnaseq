# nf-core/scrnaseq

**Pipeline for processing of 10xGenomics single cell rnaseq data**.

[![Build Status](https://travis-ci.com/nf-core/scrnaseq.svg?branch=master)](https://travis-ci.com/nf-core/scrnaseq)
[![Nextflow](https://img.shields.io/badge/nextflow-%E2%89%A50.32.0-brightgreen.svg)](https://www.nextflow.io/)

[![install with bioconda](https://img.shields.io/badge/install%20with-bioconda-brightgreen.svg)](http://bioconda.github.io/)
[![Docker](https://img.shields.io/docker/automated/nfcore/scrnaseq.svg)](https://hub.docker.com/r/nfcore/scrnaseq)

## Introduction
<<<<<<< HEAD

The pipeline is built using [Nextflow](https://www.nextflow.io), a workflow tool to run tasks across multiple compute infrastructures in a very portable manner. It comes with docker / singularity containers making installation trivial and results highly reproducible.
=======
The pipeline is built using [Nextflow](https://www.nextflow.io), a workflow tool to run tasks across multiple compute infrastructures in a very portable manner. It comes with docker containers making installation trivial and results highly reproducible.
>>>>>>> f1754fee

## Documentation

The nf-core/scrnaseq pipeline comes with documentation about the pipeline, found in the `docs/` directory:

1. [Installation](https://nf-co.re/usage/installation)
2. Pipeline configuration
    * [Local installation](https://nf-co.re/usage/local_installation)
    * [Adding your own system config](https://nf-co.re/usage/adding_own_config)
    * [Reference genomes](https://nf-co.re/usage/reference_genomes)
3. [Running the pipeline](docs/usage.md)
4. [Output and how to interpret the results](docs/output.md)
5. [Troubleshooting](https://nf-co.re/usage/troubleshooting)

<!-- TODO nf-core: Add a brief overview of what the pipeline does and how it works -->

## Credits

<<<<<<< HEAD
nf-core/scrnaseq was originally written by [Peter J. Bailey](https://github.com/PeterBailey) with some help from [Alex Peltzer](https://github.com/apeltzer).
=======
nf-core/scrnaseq was originally written by Peter J Bailey, Alexander Peltzer.

## Citation

<!-- If you use nf-core/scrnaseq for your analysis, please cite it as follows: -->

You can cite the `nf-core` pre-print as follows:  
Ewels PA, Peltzer A, Fillinger S, Alneberg JA, Patel H, Wilm A, Garcia MU, Di Tommaso P, Nahnsen S. **nf-core: Community curated bioinformatics pipelines**. *bioRxiv*. 2019. p. 610741. [doi: 10.1101/610741](https://www.biorxiv.org/content/10.1101/610741v1).
>>>>>>> f1754fee
<|MERGE_RESOLUTION|>--- conflicted
+++ resolved
@@ -9,12 +9,7 @@
 [![Docker](https://img.shields.io/docker/automated/nfcore/scrnaseq.svg)](https://hub.docker.com/r/nfcore/scrnaseq)
 
 ## Introduction
-<<<<<<< HEAD
-
-The pipeline is built using [Nextflow](https://www.nextflow.io), a workflow tool to run tasks across multiple compute infrastructures in a very portable manner. It comes with docker / singularity containers making installation trivial and results highly reproducible.
-=======
 The pipeline is built using [Nextflow](https://www.nextflow.io), a workflow tool to run tasks across multiple compute infrastructures in a very portable manner. It comes with docker containers making installation trivial and results highly reproducible.
->>>>>>> f1754fee
 
 ## Documentation
 
@@ -33,15 +28,11 @@
 
 ## Credits
 
-<<<<<<< HEAD
 nf-core/scrnaseq was originally written by [Peter J. Bailey](https://github.com/PeterBailey) with some help from [Alex Peltzer](https://github.com/apeltzer).
-=======
-nf-core/scrnaseq was originally written by Peter J Bailey, Alexander Peltzer.
 
 ## Citation
 
 <!-- If you use nf-core/scrnaseq for your analysis, please cite it as follows: -->
 
 You can cite the `nf-core` pre-print as follows:  
-Ewels PA, Peltzer A, Fillinger S, Alneberg JA, Patel H, Wilm A, Garcia MU, Di Tommaso P, Nahnsen S. **nf-core: Community curated bioinformatics pipelines**. *bioRxiv*. 2019. p. 610741. [doi: 10.1101/610741](https://www.biorxiv.org/content/10.1101/610741v1).
->>>>>>> f1754fee
+Ewels PA, Peltzer A, Fillinger S, Alneberg JA, Patel H, Wilm A, Garcia MU, Di Tommaso P, Nahnsen S. **nf-core: Community curated bioinformatics pipelines**. *bioRxiv*. 2019. p. 610741. [doi: 10.1101/610741](https://www.biorxiv.org/content/10.1101/610741v1).