# ![nf-core/scrnaseq](docs/images/nfcore-scrnaseq_logo.png)

**A fully automated Nextflow pipeline for Droplet-based (e.g. 10x Genomics) single-cell RNA-Seq data**.

<<<<<<< HEAD
[![Build Status](https://github.com/nf-core/scrnaseq/workflows/scrnaseq%20CI/badge.svg)](https://github.com/nf-core/scrnaseq/workflows/scrnaseq%20CI/badge.svg)
=======
[![GitHub Actions CI Status](https://github.com/nf-core/scrnaseq/workflows/nf-core%20CI/badge.svg)](https://github.com/nf-core/scrnaseq/actions)
[![GitHub Actions Linting Status](https://github.com/nf-core/scrnaseq/workflows/nf-core%20linting/badge.svg)](https://github.com/nf-core/scrnaseq/actions)
>>>>>>> 8e38c046
[![Nextflow](https://img.shields.io/badge/nextflow-%E2%89%A519.10.0-brightgreen.svg)](https://www.nextflow.io/)

[![install with bioconda](https://img.shields.io/badge/install%20with-bioconda-brightgreen.svg)](http://bioconda.github.io/)
[![Docker](https://img.shields.io/docker/automated/nfcore/scrnaseq.svg)](https://hub.docker.com/r/nfcore/scrnaseq)

[![Join us on Slack](https://img.shields.io/badge/slack-nfcore/scrnaseq-blue.svg)](https://nfcore.slack.com/channels/scrnaseq)

## Introduction

The pipeline is built using [Nextflow](https://www.nextflow.io), a workflow tool to run tasks across multiple compute infrastructures in a very portable manner. It comes with docker containers making installation trivial and results highly reproducible.

<<<<<<< HEAD
This is a community effort in building a pipeline capable to support:
=======
Work in progress - this is a community effort in building a pipeline capable to support:
>>>>>>> 8e38c046

* Alevin + AlevinQC
* STARSolo
* Kallisto + BUStools

<<<<<<< HEAD
=======
## Quick Start

i. Install [`nextflow`](https://nf-co.re/usage/installation)

ii. Install either [`Docker`](https://docs.docker.com/engine/installation/) or [`Singularity`](https://www.sylabs.io/guides/3.0/user-guide/) for full pipeline reproducibility (please only use [`Conda`](https://conda.io/miniconda.html) as a last resort; see [docs](https://nf-co.re/usage/configuration#basic-configuration-profiles))

iii. Download the pipeline and test it on a minimal dataset with a single command

```bash
nextflow run nf-core/scrnaseq -profile test,<docker/singularity/conda/institute>
```

> Please check [nf-core/configs](https://github.com/nf-core/configs#documentation) to see if a custom config file to run nf-core pipelines already exists for your Institute. If so, you can simply use `-profile <institute>` in your command. This will enable either `docker` or `singularity` and set the appropriate execution settings for your local compute environment.

iv. Start running your own analysis!

>>>>>>> 8e38c046
## Documentation

The nf-core/scrnaseq pipeline comes with documentation about the pipeline, found in the `docs/` directory:

1. [Installation](https://nf-co.re/usage/installation)
2. Pipeline configuration
    * [Local installation](https://nf-co.re/usage/local_installation)
    * [Adding your own system config](https://nf-co.re/usage/adding_own_config)
    * [Reference genomes](https://nf-co.re/usage/reference_genomes)
3. [Running the pipeline](docs/usage.md)
4. [Output and how to interpret the results](docs/output.md)
5. [Troubleshooting](https://nf-co.re/usage/troubleshooting)

## Credits

The `nf-core/scrnaseq` was initiated by [Peter J. Bailey](https://github.com/PeterBailey) (Salmon Alevin, AlevinQC) with major contributions from [Olga Botvinnik](https://github.com/olgabot) (STARsolo, Testdata) and [Alex Peltzer](https://github.com/apeltzer) (Kallisto/BusTools workflow).

## Citation

<<<<<<< HEAD
You can cite the `nf-core` pre-print as follows:  
Ewels PA, Peltzer A, Fillinger S, Alneberg JA, Patel H, Wilm A, Garcia MU, Di Tommaso P, Nahnsen S. **nf-core: Community curated bioinformatics pipelines**. *bioRxiv*. 2019. p. 610741. [doi: 10.1101/610741](https://www.biorxiv.org/content/10.1101/610741v1).

The basic benchmarks that were used as motivation for incorporating the three available modular workflows can be found in [this publication](https://www.biorxiv.org/content/10.1101/673285v2).

We offer all three paths for the processing of scRNAseq data so it remains up to the user to decide which pipeline workflow is chosen for a particular analysis question.
=======
The basic benchmarks that were used as motivation for incorporating the three available modular workflows can be found in [this publication](https://www.biorxiv.org/content/10.1101/673285v2).

We offer all three paths for the processing of scRNAseq data so it remains up to the user to decide which pipeline workflow is chosen for a particular analysis question.

You can cite the `nf-core` publication as follows:

> **The nf-core framework for community-curated bioinformatics pipelines.**
>
> Philip Ewels, Alexander Peltzer, Sven Fillinger, Harshil Patel, Johannes Alneberg, Andreas Wilm, Maxime Ulysse Garcia, Paolo Di Tommaso & Sven Nahnsen.
>
> _Nat Biotechnol._ 2020 Feb 13. doi: [10.1038/s41587-020-0439-x](https://dx.doi.org/10.1038/s41587-020-0439-x).  
> ReadCube: [Full Access Link](https://rdcu.be/b1GjZ)
>>>>>>> 8e38c046
<|MERGE_RESOLUTION|>--- conflicted
+++ resolved
@@ -1,13 +1,9 @@
-# ![nf-core/scrnaseq](docs/images/nfcore-scrnaseq_logo.png)
+# ![nf-core/scrnaseq](docs/images/nf-core-scrnaseq_logo.png)
 
 **A fully automated Nextflow pipeline for Droplet-based (e.g. 10x Genomics) single-cell RNA-Seq data**.
 
-<<<<<<< HEAD
-[![Build Status](https://github.com/nf-core/scrnaseq/workflows/scrnaseq%20CI/badge.svg)](https://github.com/nf-core/scrnaseq/workflows/scrnaseq%20CI/badge.svg)
-=======
 [![GitHub Actions CI Status](https://github.com/nf-core/scrnaseq/workflows/nf-core%20CI/badge.svg)](https://github.com/nf-core/scrnaseq/actions)
 [![GitHub Actions Linting Status](https://github.com/nf-core/scrnaseq/workflows/nf-core%20linting/badge.svg)](https://github.com/nf-core/scrnaseq/actions)
->>>>>>> 8e38c046
 [![Nextflow](https://img.shields.io/badge/nextflow-%E2%89%A519.10.0-brightgreen.svg)](https://www.nextflow.io/)
 
 [![install with bioconda](https://img.shields.io/badge/install%20with-bioconda-brightgreen.svg)](http://bioconda.github.io/)
@@ -19,35 +15,12 @@
 
 The pipeline is built using [Nextflow](https://www.nextflow.io), a workflow tool to run tasks across multiple compute infrastructures in a very portable manner. It comes with docker containers making installation trivial and results highly reproducible.
 
-<<<<<<< HEAD
 This is a community effort in building a pipeline capable to support:
-=======
-Work in progress - this is a community effort in building a pipeline capable to support:
->>>>>>> 8e38c046
 
 * Alevin + AlevinQC
 * STARSolo
 * Kallisto + BUStools
 
-<<<<<<< HEAD
-=======
-## Quick Start
-
-i. Install [`nextflow`](https://nf-co.re/usage/installation)
-
-ii. Install either [`Docker`](https://docs.docker.com/engine/installation/) or [`Singularity`](https://www.sylabs.io/guides/3.0/user-guide/) for full pipeline reproducibility (please only use [`Conda`](https://conda.io/miniconda.html) as a last resort; see [docs](https://nf-co.re/usage/configuration#basic-configuration-profiles))
-
-iii. Download the pipeline and test it on a minimal dataset with a single command
-
-```bash
-nextflow run nf-core/scrnaseq -profile test,<docker/singularity/conda/institute>
-```
-
-> Please check [nf-core/configs](https://github.com/nf-core/configs#documentation) to see if a custom config file to run nf-core pipelines already exists for your Institute. If so, you can simply use `-profile <institute>` in your command. This will enable either `docker` or `singularity` and set the appropriate execution settings for your local compute environment.
-
-iv. Start running your own analysis!
-
->>>>>>> 8e38c046
 ## Documentation
 
 The nf-core/scrnaseq pipeline comes with documentation about the pipeline, found in the `docs/` directory:
@@ -67,14 +40,6 @@
 
 ## Citation
 
-<<<<<<< HEAD
-You can cite the `nf-core` pre-print as follows:  
-Ewels PA, Peltzer A, Fillinger S, Alneberg JA, Patel H, Wilm A, Garcia MU, Di Tommaso P, Nahnsen S. **nf-core: Community curated bioinformatics pipelines**. *bioRxiv*. 2019. p. 610741. [doi: 10.1101/610741](https://www.biorxiv.org/content/10.1101/610741v1).
-
-The basic benchmarks that were used as motivation for incorporating the three available modular workflows can be found in [this publication](https://www.biorxiv.org/content/10.1101/673285v2).
-
-We offer all three paths for the processing of scRNAseq data so it remains up to the user to decide which pipeline workflow is chosen for a particular analysis question.
-=======
 The basic benchmarks that were used as motivation for incorporating the three available modular workflows can be found in [this publication](https://www.biorxiv.org/content/10.1101/673285v2).
 
 We offer all three paths for the processing of scRNAseq data so it remains up to the user to decide which pipeline workflow is chosen for a particular analysis question.
@@ -86,5 +51,4 @@
 > Philip Ewels, Alexander Peltzer, Sven Fillinger, Harshil Patel, Johannes Alneberg, Andreas Wilm, Maxime Ulysse Garcia, Paolo Di Tommaso & Sven Nahnsen.
 >
 > _Nat Biotechnol._ 2020 Feb 13. doi: [10.1038/s41587-020-0439-x](https://dx.doi.org/10.1038/s41587-020-0439-x).  
-> ReadCube: [Full Access Link](https://rdcu.be/b1GjZ)
->>>>>>> 8e38c046
+> ReadCube: [Full Access Link](https://rdcu.be/b1GjZ)