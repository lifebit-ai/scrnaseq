# ![nf-core/scrnaseq](docs/images/nf-core-scrnaseq_logo.png)

**A fully automated Nextflow pipeline for Droplet-based (e.g. 10x Genomics) single-cell RNA-Seq data**.

[![GitHub Actions CI Status](https://github.com/nf-core/scrnaseq/workflows/nf-core%20CI/badge.svg)](https://github.com/nf-core/scrnaseq/actions)
[![GitHub Actions Linting Status](https://github.com/nf-core/scrnaseq/workflows/nf-core%20linting/badge.svg)](https://github.com/nf-core/scrnaseq/actions)
[![Nextflow](https://img.shields.io/badge/nextflow-%E2%89%A520.10.0-brightgreen.svg)](https://www.nextflow.io/)

[![install with bioconda](https://img.shields.io/badge/install%20with-bioconda-brightgreen.svg)](https://bioconda.github.io/)
[![Docker](https://img.shields.io/docker/automated/nfcore/scrnaseq.svg)](https://hub.docker.com/r/nfcore/scrnaseq)
[![Get help on Slack](http://img.shields.io/badge/slack-nf--core%20%23scrnaseq-4A154B?logo=slack)](https://nfcore.slack.com/channels/scrnaseq)

[![Join us on Slack](https://img.shields.io/badge/slack-nfcore/scrnaseq-blue.svg)](https://nfcore.slack.com/channels/scrnaseq)

## Introduction

<!-- TODO nf-core: Write a 1-2 sentence summary of what data the pipeline is for and what it does -->
**nf-core/scrnaseq** is a bioinformatics best-practise analysis pipeline for

The pipeline is built using [Nextflow](https://www.nextflow.io), a workflow tool to run tasks across multiple compute infrastructures in a very portable manner. It comes with docker containers making installation trivial and results highly reproducible.

<<<<<<< HEAD
## Quick Start

1. Install [`nextflow`](https://nf-co.re/usage/installation) (`>=20.04.0`)

2. Install any of [`Docker`](https://docs.docker.com/engine/installation/), [`Singularity`](https://www.sylabs.io/guides/3.0/user-guide/), [`Podman`](https://podman.io/), [`Shifter`](https://nersc.gitlab.io/development/shifter/how-to-use/) or [`Charliecloud`](https://hpc.github.io/charliecloud/) for full pipeline reproducibility _(please only use [`Conda`](https://conda.io/miniconda.html) as a last resort; see [docs](https://nf-co.re/usage/configuration#basic-configuration-profiles))_

3. Download the pipeline and test it on a minimal dataset with a single command:

    ```bash
    nextflow run nf-core/scrnaseq -profile test,<docker/singularity/podman/shifter/charliecloud/conda/institute>
    ```

    > Please check [nf-core/configs](https://github.com/nf-core/configs#documentation) to see if a custom config file to run nf-core pipelines already exists for your Institute. If so, you can simply use `-profile <institute>` in your command. This will enable either `docker` or `singularity` and set the appropriate execution settings for your local compute environment.

4. Start running your own analysis!
=======
This is a community effort in building a pipeline capable to support:
>>>>>>> a1a52346

* Alevin + AlevinQC
* STARSolo
* Kallisto + BUStools

## Pipeline Summary

By default, the pipeline currently performs the following:

<!-- TODO nf-core: Fill in short bullet-pointed list of default steps of pipeline -->

* Sequencing quality control (`FastQC`)
* Overall pipeline run summaries (`MultiQC`)

## Documentation

The nf-core/scrnaseq pipeline comes with documentation about the pipeline: [usage](https://nf-co.re/scrnaseq/usage) and [output](https://nf-co.re/scrnaseq/output).

## Credits

The `nf-core/scrnaseq` was initiated by [Peter J. Bailey](https://github.com/PeterBailey) (Salmon Alevin, AlevinQC) with major contributions from [Olga Botvinnik](https://github.com/olgabot) (STARsolo, Testdata) and [Alex Peltzer](https://github.com/apeltzer) (Kallisto/BusTools workflow).

We thank the following people for their extensive assistance in the development
of this pipeline:

<!-- TODO nf-core: If applicable, make list of people who have also contributed -->

## Contributions and Support

If you would like to contribute to this pipeline, please see the [contributing guidelines](.github/CONTRIBUTING.md).

For further information or help, don't hesitate to get in touch on the [Slack `#scrnaseq` channel](https://nfcore.slack.com/channels/scrnaseq) (you can join with [this invite](https://nf-co.re/join/slack)).

## Citations

The basic benchmarks that were used as motivation for incorporating the three available modular workflows can be found in [this publication](https://www.biorxiv.org/content/10.1101/673285v2).

We offer all three paths for the processing of scRNAseq data so it remains up to the user to decide which pipeline workflow is chosen for a particular analysis question.

You can cite the `nf-core` publication as follows:

> **The nf-core framework for community-curated bioinformatics pipelines.**
>
> Philip Ewels, Alexander Peltzer, Sven Fillinger, Harshil Patel, Johannes Alneberg, Andreas Wilm, Maxime Ulysse Garcia, Paolo Di Tommaso & Sven Nahnsen.
>
> _Nat Biotechnol._ 2020 Feb 13. doi: [10.1038/s41587-020-0439-x](https://dx.doi.org/10.1038/s41587-020-0439-x).<|MERGE_RESOLUTION|>--- conflicted
+++ resolved
@@ -14,12 +14,14 @@
 
 ## Introduction
 
-<!-- TODO nf-core: Write a 1-2 sentence summary of what data the pipeline is for and what it does -->
-**nf-core/scrnaseq** is a bioinformatics best-practise analysis pipeline for
+**nf-core/scrnaseq** is a bioinformatics best-practise analysis pipeline capable to support:
+
+* Alevin + AlevinQC
+* STARSolo
+* Kallisto + BUStools
 
 The pipeline is built using [Nextflow](https://www.nextflow.io), a workflow tool to run tasks across multiple compute infrastructures in a very portable manner. It comes with docker containers making installation trivial and results highly reproducible.
 
-<<<<<<< HEAD
 ## Quick Start
 
 1. Install [`nextflow`](https://nf-co.re/usage/installation) (`>=20.04.0`)
@@ -35,13 +37,7 @@
     > Please check [nf-core/configs](https://github.com/nf-core/configs#documentation) to see if a custom config file to run nf-core pipelines already exists for your Institute. If so, you can simply use `-profile <institute>` in your command. This will enable either `docker` or `singularity` and set the appropriate execution settings for your local compute environment.
 
 4. Start running your own analysis!
-=======
-This is a community effort in building a pipeline capable to support:
->>>>>>> a1a52346
 
-* Alevin + AlevinQC
-* STARSolo
-* Kallisto + BUStools
 
 ## Pipeline Summary
 
